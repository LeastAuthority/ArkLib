\section{Definitions}

In this section, we give the basic definitions of a public-coin interactive oracle reduction
(henceforth called an oracle reduction or IOR). In particular, we will define its building blocks,
and various security properties.

\subsection{Format}

An \textbf{(interactive) oracle reduction} is an interactive protocol between two parties, a \emph{prover} $\mathcal{P}$
and a \emph{verifier} $\mathcal{V}$. It takes place in the following setting:
\begin{enumerate}
    \item We work in an ambient dependent type theory (in our case, Lean).
    \item The protocol flow is fixed and defined by a given \emph{type signature}, which
    describes in each round which party sends a message to the other, and the type of that message.
    \item The prover and verifier has access to some inputs (called the \emph{context}) at the beginning of the protocol. These inputs are classified as follows:
    \begin{itemize}
        \item \emph{Public inputs}: available to both parties;
        \item \emph{Private inputs} (or \emph{witness}): available only to the prover;
        \item \emph{Oracle inputs}: the underlying data is available to the prover, but it's only
        exposed as an oracle to the verifier. An oracle interface for such inputs consists of a query type, a response type, and a function that takes in the underlying input, a query, and outputs a response.
        \item \emph{Shared oracle}: the oracle is available to both parties via an interface; in most cases, it is either empty, a probabilistic sampling oracle, or a random oracle. See~\Cref{sec:vcvio} for more information on oracle computations.
    \end{itemize}
    \item The messages sent from the prover may either: 1) be seen directly by the verifier, or 2)
    only available to a verifier through an \emph{oracle interface} (which specifies the type for
    the query and response, and the oracle's behavior given the underlying message).
    \item All messages from $\mathcal{V}$ are chosen uniformly at random from the finite type corresponding to that round. This property is called \emph{public-coin} in the literature.
\end{enumerate}

We now go into more details on these objects.

\begin{definition}[Type Signature of an Oracle Reduction]
    \label{def:oracle_reduction_type_signature}
    A protocol specification $\rho : \mathsf{PSpec}\; n$ of an oracle reduction is parametrized by a fixed number of messages sent in total. For each step of interaction, it specifies a direction for the message (prover to verifier, or vice versa), and a type for the message. If a message from the prover to the verifier is further marked as oracle, then we also expect an oracle interface for that message. In Lean, we handle these oracle interfaces via the $\mathsf{OracleInterface}$ type class.
    \lean{ProtocolSpec, OracleInterface}
\end{definition}

\begin{definition}[Context]\label{def:context}
    In an oracle reduction, its \emph{context} (denoted $\Gamma$) consists of a list of public inputs, a list of witness inputs, a list of oracle inputs, and a shared oracle (possibly represented as a list of lazily sampled query-response pairs). These inputs have the expected visibility.

For simplicity, we imagine the context as \emph{append-only}, as we add new messages from the protocol execution.
\end{definition}

We define some supporting definitions for a protocol specification.

\begin{definition}[Transcript \& Related Definitions]
    \label{def:transcript_and_related_defs}
    Given protocol specification $\rho : \mathsf{PSpec}\; n$, its \emph{transcript} up to round $i$ is an element of type $\rho_{[:i]} ::= \prod_{j < i} \rho\; j$. We define the type of all challenges sent by the verifier as $\rho.\mathsf{Chals} ::= \prod_{i \text{ s.t. } (\rho\; i).\mathsf{fst} = \mathsf{V2P}} (\rho\; i).\mathsf{snd}$.
    \lean{ProtocolSpec.Transcript, ProtocolSpec.Message, ProtocolSpec.Challenge}
\end{definition}

% In the interactive protocols we consider, both parties $P$ and $V$ may have access to a shared
% oracle $O$. An interactive protocol becomes an \emph{interactive (oracle) reduction} if its
% execution reduces an input relation $R_{\mathsf{in}}$ to an output relation $R_{\mathsf{out}}$. Here
% a relation is just a function $\mathsf{IsValid}: \mathsf{Statement} \times \mathsf{Witness} \to
% \mathsf{Bool}$, for some types \verb|Statement| and \verb|Witness|. We do not concern ourselves with
% the running time of $\mathsf{IsValid}$ in this project (though future extensions may prove that
% relations can be decided in polynomial time, for a suitable model of computation).

\begin{remark}[Design Decision]
    We do not enforce a particular interaction flow in the definition of an interactive (oracle) reduction. This is done so that we can capture all protocols in the most generality. Also, we want to allow the prover to send multiple messages in a row, since each message may have a different oracle representation (for instance, in the Plonk protocol, the prover's first message is a 3-tuple of polynomial commitments.)
\end{remark}

\begin{definition}[Type Signature of a Prover]
    \label{def:prover_type_signature}
    A prover $\mathcal{P}$ in an oracle reduction, given a context, is a stateful oracle computation
    that at each step of the protocol, either takes in a new message from the verifier, or sends a
    new message to the verifier.
    \lean{Prover}
\end{definition}

Our modeling of oracle reductions only consider \emph{public-coin} verifiers; that is, verifiers who
only outputs uniformly random challenges drawn from the (finite) types, and uses no other
randomness. Because of this fixed functionality, we can bake the verifier's behavior in the
interaction phase directly into the protocol execution semantics.

After the interaction phase, the verifier may then run some verification procedure to check the
validity of the prover's responses. In this procedure, the verifier gets access to the public part
of the context, and oracle access to either the shared oracle, or the oracle inputs.
% This procedure differs depending on whether the verifier has
% full access, or only oracle access, to the prover's messages. Note that there is no difference on
% the prover side whether the protocol is an \emph{interactive oracle reduction (IOR)} or simply an
% \emph{interactive reduction (IR)}.

\begin{definition}[Type Signature of a Verifier]
    \label{def:verifier_type_signature}
    A verifier $\mathcal{V}$ in an oracle reduction is an oracle computation that may perform a
    series of checks (i.e. `Bool`-valued, or `Option Unit`) on the given context.
    \lean{Verifier}
\end{definition}

% \begin{definition}[Type Signature of an Oracle Verifier]
%     \label{def:oracle_verifier_type_signature}
%     \lean{OracleVerifier}
% \end{definition}

An oracle reduction then consists of a type signature for the interaction, and a pair of prover and
verifier for that type signature.

% \begin{definition}[Interactive Reduction]
%     \label{def:interactive_reduction}
%     \lean{Reduction}
%     An interactive reduction is a combination of a type signature \verb|ProtocolSpec|, a prover for \verb|ProtocolSpec|, and a verifier for \verb|ProtocolSpec|.
% \end{definition}
l
\begin{definition}[Interactive Oracle Reduction]
    \label{def:interactive_oracle_reduction}
    \lean{OracleReduction}
    An interactive oracle reduction for a given context $\Gamma$ is a combination a prover and a verifier of the types specified above.
    \uses{def:oracle_reduction_type_signature}
\end{definition}

\textbf{PL Formalization.} We write our definitions in PL notation in~\Cref{fig:type-defs}. The set of types $\Type$ is the same as Lean's dependent type theory (omitting universe levels); in particular, we care about basic dependent types (Pi and Sigma), finite natural numbers, finite fields, lists, vectors, and polynomials.

\begin{figure}[t]
    \[\begin{array}{rcl}
        % Basic types
        \mathsf{Type} &::=& \mathsf{Unit} \mid \mathsf{Bool} \mid \mathbb{N} \mid \mathsf{Fin}\; n \mid \mathbb{F}_q \mid \mathsf{List}\;(\alpha : \mathsf{Type}) \mid (i : \iota) \to \alpha\; i \mid (i : \iota) \times \alpha\; i \mid \dots \\[1em]
        % Protocol message types
        \mathsf{Dir} &::=& \mathsf{P2V.Pub} \mid \mathsf{P2V.Orac} \mid \mathsf{V2P} \\
        \mathsf{OI}\; (\mathrm{M} : \Type) &::=& \langle \mathrm{Q}, \mathrm{R}, \mathrm{M} \to \mathrm{Q} \to \mathrm{R} \rangle \\
        % Protocol type signature
        \mathsf{PSpec}\; (n : \mathbb{N}) &::=& \mathsf{Fin}\; n \to (d : \mathsf{Dir}) \times (M : \Type) \times (\mathsf{if}\; d = \mathsf{P2V.Orac} \; \mathsf{then} \; \mathsf{OI}(M) \; \mathsf{else} \; \mathsf{Unit}) \\
        % Oracle type signature
        \mathsf{OSpec} \; (\iota : \mathsf{Type}) &::=& (i : \iota) \to \mathsf{dom}\; i \times \mathsf{range}\; i \\[1em]
        % Contexts
        \varSigma &::=& \emptyset \mid \varSigma \times \Type \\
        \Omega &::=& \emptyset \mid \Omega \times \langle \mathrm{M} : \Type, \mathsf{OI}(\mathrm{M}) \rangle \\
        \Psi &::=& \emptyset \mid \Psi \times \Type\\
    \end{array}\]
    \[\begin{array}{rcl}
        \Gamma &::=& (\Psi; \Omega; \varSigma; \rho; \mathcal{O})\\
        \mathsf{OComp}^{\mathcal{O}}\; (\alpha : \Type) &::=& \mid\; \mathsf{pure}\; (a : \alpha) \\
        && \mid\; \mathsf{queryBind}\;(i : \iota)\; (q : \mathsf{dom}\; i)\; (k : \mathsf{range}\; i \to \mathsf{OComp}^{\mathcal{O}}\; \alpha) \\
        && \mid\; \mathsf{fail} \\[1em]
        \tau_{\mathsf{P}}(\Gamma) &::=& (i : \mathsf{Fin}\; n) \to (h : (\rho \; i).\mathsf{fst} = \mathsf{P2V}) \to \\
        && \varSigma \to \Omega \to \Psi \to \rho_{[:i]} \to \mathsf{OComp}^{\mathcal{O}}\;\left( (\rho \; i).\mathsf{snd}\right) \\[1em]

        \tau_{\mathsf{V}}(\Gamma) &::=& \varSigma \to (\rho.\mathsf{Chals}) \to \mathsf{OComp}^{\mathcal{O} :: \OI(\Omega) :: \OI(\rho.\mathsf{Msg.Orac})}\; \mathsf{Unit} \\[1em]
        \tau_{\mathsf{E}}(\Gamma) &::=& \varSigma \to \Omega \to \rho.\mathsf{Transcript} \to \calO.\mathsf{QueryLog} \to \Psi
    \end{array}\]
    \caption{Type definitions for interactive oracle reductions}
    \label{fig:type-defs}
\end{figure}

Using programming language notation, we can express an interactive oracle reduction as a typing judgment:
\[
    \Gamma := (\Psi; \Theta; \varSigma; \rho; \mathcal{O}) \vdash \mathcal{P} : \tau_{\mathsf{P}}(\Gamma), \; \mathcal{V} : \tau_{\mathsf{V}}(\Gamma)
\]
where:
\begin{itemize}
    \item $\Psi$ represents the witness (private) inputs
    \item $\Theta$ represents the oracle inputs
    \item $\varSigma$ represents the public inputs (i.e. statements)
    \item $\mathcal{O} : \mathsf{OSpec}\; \iota$ represents the shared oracle
    \item $\rho : \mathsf{PSpec}\; n$ represents the protocol type signature
    \item $\mathcal{P}$ and $\mathcal{V}$ are the prover and verifier, respectively, being of the given types $\tau_{\mathsf{P}}(\Gamma)$ and $\tau_{\mathsf{V}}(\Gamma)$.
\end{itemize}

To exhibit valid elements for the prover and verifier types, we will use existing functions in the ambient programming language (e.g. Lean).

We now define what it means to execute an oracle reduction. This is essentially achieved by first
executing the prover, interspersed with oracle queries to get the verifier's challenges (these will
be given uniform random probability semantics later on), and then executing the verifier's checks.
Any message exchanged in the protocol will be added to the context. We may also log information
about the execution, such as the log of oracle queries for the shared oracles, for analysis purposes
(i.e. feeding information into the extractor).

\begin{definition}[Execution of an Oracle Reduction]
    \label{def:oracle_reduction_execution}
    \lean{OracleReduction.run}
\end{definition}

\begin{remark}[More efficient representation of oracle reductions]
    The presentation of oracle reductions as protocols on an append-only context is useful for
    reasoning, but it does not lead to the most efficient implementation for the prover and
    verifier. In particular, the prover cannot keep intermediate state, and thus needs to recompute
    everything from scratch for each new message.

    To fix this mismatch, we will also define a stateful variant of the prover, and define a notion
    of observational equivalence between the stateless and stateful reductions.
\end{remark}

\subsection{Security properties}

We can now define properties of interactive reductions. The two main properties we consider in this
project are completeness and various notions of soundness. We will cover zero-knowledge at a later
stage.

First, for completeness, this is essentially probabilistic Hoare-style conditions on the execution
of the oracle reduction (with the honest prover and verifier). In other words, given a predicate on
the initial context, and a predicate on the final context, we require that if the initial predicate
holds, then the final predicate holds with high probability (except for some \emph{completeness}
error).

\begin{definition}[Completeness]
    \label{def:completeness}
    \lean{Reduction.completeness}
    \uses{def:interactive_oracle_reduction}
\end{definition}

Almost all oracle reductions we consider actually satisfy \emph{perfect completeness}, which
simplifies the proof obligation. In particular, this means we only need to show that no matter what challenges are chosen, the verifier will always accept given messages from the honest prover.

For soundness, we need to consider different notions. These notions differ in two main aspects:
\begin{itemize}
    \item Whether we consider the plain soundness, or knowledge soundness. The latter relies on the
    notion of an \emph{extractor}.
    \item Whether we consider plain, state-restoration, round-by-round, or rewinding notion of
    soundness.
\end{itemize}

We note that state-restoration knowledge soundness is necessary for the security of the SNARK
protocol obtained from the oracle reduction after composing with a commitment scheme and applying
the Fiat-Shamir transform. It in turn is implied by either round-by-round knowledge soundness, or
special soundness (via rewinding). At the moment, we only care about non-rewinding soundness, so mostly we will care about round-by-round knowledge soundness.

\begin{definition}[Soundness]
    \label{def:soundness}
<<<<<<< HEAD
    \lean{Reduction.soundness}
=======
    \lean{Verifier.soundness}
>>>>>>> 1f25c9ac
    \uses{def:interactive_oracle_reduction}
\end{definition}

A (straightline) extractor for knowledge soundness is a deterministic algorithm that takes in the output public context after executing the oracle reduction, the side information (i.e. log of oracle queries from the malicious prover) observed during execution, and outputs the witness for the input context.

Note that since we assume the context is append-only, and we append only the public (or oracle)
messages obtained during protocol execution, it follows that the witness stays the same throughout
the execution.

\begin{definition}[Knowledge Soundness]
    \label{def:knowledge_soundness}
<<<<<<< HEAD
    \lean{Reduction.knowledgeSoundness}
=======
    \lean{Verifier.knowledgeSoundness}
>>>>>>> 1f25c9ac
    \uses{def:interactive_oracle_reduction}
\end{definition}

To define round-by-round (knowledge) soundness, we need to define the notion of a \emph{state function}. This is a (possibly inefficient) function $\mathsf{StateF}$ that, for every challenge sent by the verifier, takes in the transcript of the protocol so far and outputs whether the state is doomed or not. Roughly speaking, the requirement of round-by-round soundness is that, for any (possibly malicious) prover $P$, if the state function outputs that the state is doomed on some partial transcript of the protocol, then the verifier will reject with high probability.

\begin{definition}[State Function]
    \label{def:state_function}
    \lean{Verifier.StateFunction}
\end{definition}

\begin{definition}[Round-by-Round Soundness]
    \label{def:round_by_round_soundness}
<<<<<<< HEAD
    \lean{Reduction.rbrSoundness}
=======
    \lean{Verifier.rbrSoundness}
>>>>>>> 1f25c9ac
    \uses{def:interactive_oracle_reduction}
\end{definition}

\begin{definition}[Round-by-Round Knowledge Soundness]
    \label{def:round_by_round_knowledge_soundness}
<<<<<<< HEAD
    \lean{Reduction.rbrKnowledgeSoundness}
=======
    \lean{Verifier.rbrKnowledgeSoundness}
>>>>>>> 1f25c9ac
    \uses{def:interactive_oracle_reduction}
\end{definition}

By default, the properties we consider are perfect completeness and (straightline) round-by-round knowledge soundness. We can encapsulate these properties into the following typing judgement:

\[
    \Gamma := (\Psi; \Theta; \varSigma; \rho; \mathcal{O}) \vdash \{\mathcal{R}_1\} \quad \langle\mathcal{P}, \mathcal{V}, \mathcal{E}\rangle \quad \{\!\!\{\mathcal{R}_2; \mathsf{St}; \epsilon\}\!\!\}
\]<|MERGE_RESOLUTION|>--- conflicted
+++ resolved
@@ -216,11 +216,7 @@
 
 \begin{definition}[Soundness]
     \label{def:soundness}
-<<<<<<< HEAD
-    \lean{Reduction.soundness}
-=======
     \lean{Verifier.soundness}
->>>>>>> 1f25c9ac
     \uses{def:interactive_oracle_reduction}
 \end{definition}
 
@@ -232,11 +228,7 @@
 
 \begin{definition}[Knowledge Soundness]
     \label{def:knowledge_soundness}
-<<<<<<< HEAD
-    \lean{Reduction.knowledgeSoundness}
-=======
     \lean{Verifier.knowledgeSoundness}
->>>>>>> 1f25c9ac
     \uses{def:interactive_oracle_reduction}
 \end{definition}
 
@@ -249,21 +241,13 @@
 
 \begin{definition}[Round-by-Round Soundness]
     \label{def:round_by_round_soundness}
-<<<<<<< HEAD
-    \lean{Reduction.rbrSoundness}
-=======
     \lean{Verifier.rbrSoundness}
->>>>>>> 1f25c9ac
     \uses{def:interactive_oracle_reduction}
 \end{definition}
 
 \begin{definition}[Round-by-Round Knowledge Soundness]
     \label{def:round_by_round_knowledge_soundness}
-<<<<<<< HEAD
-    \lean{Reduction.rbrKnowledgeSoundness}
-=======
     \lean{Verifier.rbrKnowledgeSoundness}
->>>>>>> 1f25c9ac
     \uses{def:interactive_oracle_reduction}
 \end{definition}
 
